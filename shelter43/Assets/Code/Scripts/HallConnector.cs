--- conflicted
+++ resolved
@@ -55,9 +55,12 @@
     void Awake()
     {
         _drag = GetComponent<DragObject>();
-<<<<<<< HEAD
         AutoDetectEndsIfNeeded();
         CacheOwnCollidersSnapshot();
+        // Initialize layer indices for contamination check
+        _dirtyAreaLayer = LayerMask.NameToLayer("DirtyArea");
+        _cleanAreaLayer = LayerMask.NameToLayer("CleanArea");
+        _hallLayer = LayerMask.NameToLayer("Hall");
     }
 
     void OnValidate()
@@ -76,14 +79,6 @@
 #else
         // En ejecución, no hacer nada (Awake ya lo hace)
 #endif
-=======
-        _rb = GetComponent<Rigidbody>();
-
-        // Initialize layer indices for contamination check
-        _dirtyAreaLayer = LayerMask.NameToLayer("DirtyArea");
-        _cleanAreaLayer = LayerMask.NameToLayer("CleanArea");
-        _hallLayer = LayerMask.NameToLayer("Hall");
->>>>>>> eb534169
     }
 
     void Update()
@@ -226,7 +221,6 @@
             // No tocar su altura aquí para no hundirlo
         }
 
-<<<<<<< HEAD
         _snapped = true;
 
         // Si el acople ocurre mientras el usuario mantiene click izquierdo, transfiere el arrastre
@@ -242,15 +236,12 @@
 
         // Ignorar colisiones entre el hall y el módulo acoplado para evitar vibraciones
         IgnoreCollisionsWithModule(module, true);
-=======
-        _snapped = true; // we have at least one module attached
-
-        // Check contamination for all modules attached to this hall
+        
+        // Chequear contaminación tras acoplar (opcional)
         if (enableContaminationCheck)
         {
             CheckHallContamination();
         }
->>>>>>> eb534169
     }
 
     void Detach()
@@ -258,12 +249,7 @@
         if (!_snapped) return;
         _snapped = false;
         _drag.SetRequireRightClickToDetach(false);
-<<<<<<< HEAD
-
-        // Desvincula todos los hijos tipo Módulo
-=======
-        // Detach all child modules and restore their original materials
->>>>>>> eb534169
+        // Desvincula todos los hijos tipo Módulo y restaura materiales si aplica
         for (int i = transform.childCount - 1; i >= 0; i--)
         {
             var c = transform.GetChild(i);
